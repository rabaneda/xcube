--- conflicted
+++ resolved
@@ -1,10 +1,8 @@
 import unittest
 
 import xarray as xr
-<<<<<<< HEAD
-=======
 
->>>>>>> 186a4d45
+from test.sampledata import new_test_dataset
 from test.sampledata import new_test_dataset
 from xcube.api.api import XCubeAPI
 
@@ -28,7 +26,12 @@
     def test_dump(self):
         self.assertIsInstance(xr.Dataset().xcube.dump(), str)
 
-<<<<<<< HEAD
+    def test_vars_to_dim(self):
+        dataset = new_test_dataset(["2010-01-01", "2010-01-02", "2010-01-03", "2010-01-04", "2010-01-05"],
+                                   precipitation=0.4, temperature=275.2)
+
+        self.assertIsInstance(dataset.xcube.vars_to_dim(), xr.Dataset)
+
     def test_levels(self):
         dataset = new_test_dataset(["2010-01-01", "2010-01-02", "2010-01-03", "2010-01-04", "2010-01-05"],
                                    precipitation=0.4, temperature=275.2)
@@ -43,11 +46,4 @@
         self.assertEqual([((1, 1, 1, 1, 1), (45, 45, 45, 45), (45, 45, 45, 45, 45, 45, 45, 45)),
                           ((1, 1, 1, 1, 1), (45, 45), (45, 45, 45, 45)),
                           ((1, 1, 1, 1, 1), (45,), (45, 45))],
-                         [level.precipitation.chunks for level in levels])
-=======
-    def test_vars_to_dim(self):
-        dataset = new_test_dataset(["2010-01-01", "2010-01-02", "2010-01-03", "2010-01-04", "2010-01-05"],
-                                   precipitation=0.4, temperature=275.2)
-
-        self.assertIsInstance(dataset.xcube.vars_to_dim(), xr.Dataset)
->>>>>>> 186a4d45
+                         [level.precipitation.chunks for level in levels])