## Changes in 0.2.0 (in dev)

### Enhancements

<<<<<<< HEAD
* `xcube.api.new_cube` function now accepts callables as values for variables.
  This allows to compute variable values depending on the (t, y, x) position
  in the cube. Useful for testing.
* Added new CLI tool `xcube optimize` and API function `xcube.api.optimize_dataset`
=======
* `xcube.api` now exports the `MaskSet` class which is useful for decoding flag values encoding following the
  [CF conventions](http://cfconventions.org/Data/cf-conventions/cf-conventions-1.7/cf-conventions.html#flags).
* Added new CLI tool `xcube optimize` and API function `xcube.api.optimize_dataset` 
>>>>>>> cc11e432
  optimizes data cubes for cloud object storage deployment. (#141)
* Added two new spatial dataset operations to Python API `xcube.api` (#148):
  * `mask_dataset_by_geometry(dataset, geometry)` clip and mask a dataset by geometry
  * `clip_dataset_by_geometry(dataset, geometry)` just clip a dataset by geometry 
* Changed the dev version tag from 0.2.0.dev3 to 0.2.0.dev
* The behavior of web API `/datasets?details=1` has changed.
  The call no longer includes associated vector data as GeoJSON. Instead new API
  has beed added to fetch new vector data on demand:
  `/datasets/{dataset}/places` and `/datasets/{dataset}/places/{place}` (#130)
* `xcube gen` is now taking care that when new time slices are added to an existing 
   cube, this is done by maintaining the chronological order. New time slices are 
   either appended or inserted. (#64)
* `xcube serve` accepts custom SNAP colormaps. The path to a SAP .cpd file can be passed via the server  
   configuration file with the paramter [ColorFile] instead of [ColorBar]. (#84)
* `xcube serve` can now be configured to serve cubes that are associated 
   with another cube with same data but different chunking (#115). 
   E.g. using chunks such as `time=512,lat=1,lon=1` can drastically improve 
   time-series extractions. 
   Have a look at the demo config in `xube/webapi/res/demo/config.yml`.     
* `xcube serve` does now offer a AWS S3 compatible data access API (#97):
   - List bucket objects: `/s3bucket`, see AWS 
     docs [GET](https://docs.aws.amazon.com/AmazonS3/latest/API/v2-RESTBucketGET.html)
   - Get bucket object: `/s3bucket/{ds_id}/{path}`, 
     see AWS docs [HEAD](https://docs.aws.amazon.com/AmazonS3/latest/API/RESTObjectHEAD.html) 
     and [GET](https://docs.aws.amazon.com/AmazonS3/latest/API/RESTObjectGET.html)
* `xcube serve` now verifies that a configured cube is valid once it is opened. (#107)
* Added new CLI command `xcube verify` performing data cube verification. (#19)
* Reworked `xcube extract` to be finally useful and effective for point data extraction. (#102) 
* `xcube server`can now filter datasets by point coordinate, e.g. `/datasets?point=12.5,52.8`. (#50) 
* `xcube server`can now limit time series to a maximum number of 
  valid (not NaN) values. To activate, pass optional query parameter `maxValids` to the various `/ts`
  functions. The special value `-1` will restrict the result to contain only valid values. (#113) 
* Reworked `xcube gen` to be more user-friendly and more consistent with other tools. 
  The changes are
  - Removed `--dir` and `--name` options and replaced it by single `--output` option, 
    whose default value is `out.zarr`. (#45)
  - The `--format` option no longer has a default value. If not given, 
    format is guessed from `--output` option.
  - Renamed following parameters in the configuration file:
    + `input_files` into `input_paths`, also because paths may point into object storage 
      locations (buckets);  
    + `output_file` into `output_path`, to be consistent with `input_paths`.  
* Added new CLI command `xcube prune`. The tool deletes all block files associated with empty (NaN-
  only) chunks in given INPUT cube, which must have ZARR format. This can drastically reduce files 
  in sparse cubes and improve cube reading performance. (#92)
* `xcube serve` has a new `prefix` option which is a path appended to the server's host.
  The `prefix` option replaces the `name` option which is now deprecated but kept 
  for backward compatibility. (#79)
* Added new CLI command `xcube resample` that is used to generate temporarily up- or downsampled
  data cubes from other data cubes.
* `xcube serve` can now be run with data cube paths and styling information given via the CLI rather 
  than a configuration file. For example `xcube serve --styles conc_chl=(0,20,"viridis") /path/to/my/chl-cube.zarr`.
  This allows for quick inspection of newly generated cubes via `xcube gen`.
  Also added option `--show` that starts the Xcube viewer on desktop environments in a browser. 
* Added new `xcube apply` command that can be used to generate an output cube computed from a Python function 
  that is applied to one or more input cubes. 
  The command is still in development and therefore hidden.
* Added new `xcube timeit` command that can be used to measure the time required for 
  parameterized command invocations. 
  The command is still in development and therefore hidden.
* Added global `xcube --scheduler <scheduler>` option for Dask distributed computing (#58)
* Added global `xcube --traceback` option, removed local `xcube gen --traceback` option
* Completed version 1 of an xcube developer guide.
* Added `xcube serve` command (#43) 
* `xcube serve`: Time-series web API now also returns "uncertainty" (#48)
* Added `xcube level` command to allow for creating spatial pyramid levels (#38)
* `xcube gen` accepts multiple configuration files that will be merged in order (#21)
* Added `xcube gen` option `--sort` when input data list should be sorted (#33)    
* Added `xcube vars2dim` command to make variables a cube dimension (#31)
* Added `xcube serve` option `--traceperf` that allows switching on performance diagnostics.
* Included possibility to read the input file paths from a text file. (#47)
* Restructured and clarified code base (#27)
* Moved to Python 3.7 (#25)
* Excluding all input processors except for the default one. They are now plugins and have own repositories within the 
xcube's organisation. (#49)

### Fixes

* Fixed `xcube serve` issue with WMTS KVP method `GetTile` with query parameter `time` 
  whose value can now also have the two forms `<start-date>/<end-date>` and just `<date>`. (#132) 
* Fixed `xcube extract` regression that stopped working after Pandas update (#95) 
* Fixed problem where CTRL+C didn't function anymore with `xcube serve`. (#87)
* Fixed error `indexes along dimension 'y' are not equal` occurred when using 
  `xcube gen` with processed variables that used flag values (#86)
* Fixed `xcube serve` WMTS KVP API to allow for case-insensitive query parameters. (#77)
* Fixed error in plugins when importing `xcube.api.gen` (#62)
* Fixed import of plugins only when executing `xcube.cli` (#66)


## Changes in 0.1.0

* Respecting chunk sizes when computing tile sizes [#44](https://github.com/dcs4cop/xcube-server/issues/44)
* The RESTful tile operations now have a query parameter `debug=1` which toggles tile 
  computation performance diagnostics.
* Can now associate place groups with datasets.
* Major revision of API. URLs are now more consistent.
* Request for obtaining a legend for a layer of given by a variable of a data set was added.
* Added a Dockerfile to build an xcube docker image and to run the demo
* The RESTful time-series API now returns ISO-formatted UTC dates [#26](https://github.com/dcs4cop/xcube-server/issues/26)
<|MERGE_RESOLUTION|>--- conflicted
+++ resolved
@@ -2,16 +2,13 @@
 
 ### Enhancements
 
-<<<<<<< HEAD
 * `xcube.api.new_cube` function now accepts callables as values for variables.
   This allows to compute variable values depending on the (t, y, x) position
   in the cube. Useful for testing.
 * Added new CLI tool `xcube optimize` and API function `xcube.api.optimize_dataset`
-=======
 * `xcube.api` now exports the `MaskSet` class which is useful for decoding flag values encoding following the
   [CF conventions](http://cfconventions.org/Data/cf-conventions/cf-conventions-1.7/cf-conventions.html#flags).
 * Added new CLI tool `xcube optimize` and API function `xcube.api.optimize_dataset` 
->>>>>>> cc11e432
   optimizes data cubes for cloud object storage deployment. (#141)
 * Added two new spatial dataset operations to Python API `xcube.api` (#148):
   * `mask_dataset_by_geometry(dataset, geometry)` clip and mask a dataset by geometry
