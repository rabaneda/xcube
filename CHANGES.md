## Changes in 0.4.0 (in development)

### New

<<<<<<< HEAD
* Introduced new (ortho-)rectification algorithm allowing reprojection of 
  satellite images that come with (terrain-corrected) geo-locations for every pixel.

  - new CLI tool `xcube rectify`
  - new API function `xcube.core.rectify.rectify_dataset`

  The requirement for a new reprojection approach originates from #206.   
=======
* Now supporting xarray and numpy functions in expressions. You can now use 
  `xr` and `np` contexts, e.g. `xr.where(CHL >= 0.0, CHL)`. (#257)
>>>>>>> b583bb8d

### Other

* Renamed default log file for `xcube serve` command to `xcube-serve.log`.
* `xcube gen` now immediately flushes logging output to standard out
  
## Changes in 0.3.1 (in development)

### Fixes

* Removing false user warning about custom SNAP colormaps when starting 
  `xcube serve` command.
  
## Changes in 0.3.0

### New

* Added new parameter in `xcube gen` called `--no_sort`. Using `--no_sort`, 
  the input file list wont be sorted before creating the xcube dataset. 
  If `--no_sort` parameter is passed, order the input list will be kept. 
  The parameter `--sort` is deprecated and the input files will be sorted 
  by default. 
* xcube now discovers plugin modules by module naming convention
  and by Setuptools entry points. See new chapter 
  [Plugins](https://xcube.readthedocs.io/en/latest/plugins.html) 
  in xcube's documentation for details. (#211)  
* Added new `xcube compute` CLI command and `xcube.core.compute.compute_cube()` API 
  function that can be used to generate an output cube computed from a Python
  function that is applied to one or more input cubes. Replaces the formerly 
  hidden `xcube apply` command. (#167) 
* Added new function `xcube.core.geom.rasterize_features()` 
  to rasterize vector-data features into a dataset. (#222)
* Extended CLI command `xcube verify` and API function `xcube.core.verify.verify_cube` to check whether spatial coordinate variables and their associated bounds variables are equidistant. (#231)
* Made xarray version 0.14.1 minimum requirement due to deprecation of xarray's `Dataset.drop`
  method and replaced it with `drop_sel` and `drop_vars` accordingly. 


### Enhancements

* CLI commands execute much faster now when invoked with the `--help` and `--info` options.
* Added `serverPID` property to response of web API info handler. 
* Functions and classes exported by following modules no longer require data cubes to use
  the `lon` and `lat` coordinate variables, i.e. using WGS84 CRS coordinates. Instead, the 
  coordinates' CRS may be a projected coordinate system and coordinate variables may be called
  `x` and `y` (#112):
  - `xcube.core.new`
  - `xcube.core.geom`
  - `xcube.core.schema`
  - `xcube.core.verify`
* Sometimes the cell bounds coordinate variables of a given coordinate variables are not in a proper, 
  [CF compliant](http://cfconventions.org/Data/cf-conventions/cf-conventions-1.7/cf-conventions.html#cell-boundaries) 
  order, e.g. for decreasing latitudes `lat` the respective bounds coordinate
  `lat_bnds` is decreasing for `lat_bnds[:, 0]` and `lat_bnds[:, 1]`, but `lat_bnds[i, 0] < lat_bnds[i, 1]`
  for all `i`. xcube is now more tolerant w.r.t. to such wrong ordering of cell boundaries and will 
  compute the correct spatial extent. (#233)
* For `xcube serve`, any undefined color bar name will default to `"viridis"`. (#238)
    
 
### Fixes

* `xcube resample` now correctly re-chunks its output. By default, chunking of the 
  `time` dimension is set to one. (#212)

### Incompatible changes

The following changes introduce incompatibilities with former xcube 0.2.x 
versions. 

* The function specified by `xcube_plugins` entry points now receives an single argument of 
  type `xcube.api.ExtensionRegistry`. Plugins are asked to add their extensions
  to this registry. As an example, have a look at the default `xcube_plugins` entry points 
  in `./setup.py`.   
 
* `xcube.api.compute_dataset()` function has been renamed to 
  `xcube.api.evaluate_dataset()`. This has been done in order avoid confusion
  with new API function `xcube.api.compute_cube()`.
  
* xcube's package structure has been drastically changed: 
  - all of xcube's `__init__.py` files are now empty and no longer 
    have side effects such as sub-module aggregations. 
    Therefore, components need to be imported from individual modules.
  - renamed `xcube.api` into `xcube.core`
  - moved several modules from `xcube.util` into `xcube.core`
  - the new `xcube.constants` module contains package level constants
  - the new `xcube.plugin` module now registers all standard extensions
  - moved contents of module `xcube.api.readwrite` into `xcube.core.dsio`.
  - removed functions `read_cube` and `read_dataset` as `open_cube` and `open_dataset` are sufficient
  - all internal module imports are now absolute, rather than relative  

## Changes in 0.2.1

### Enhancements

- Added new CLI tool `xcube edit` and API function `xcube.api.edit_metadata`
  which allows editing the metadata of an existing xcube dataset. (#170)
- `xcube serve` now recognises xcube datasets with
  metadata consolidated by the `xcube opmimize` command. (#141)

### Fixes
- `xcube gen` now parses time stamps correcly from input data. (#207)
- Dataset multi-resolution pyramids (`*.levels` directories) can be stored in cloud object storage and are now usable with `xcube serve` (#179)
- `xcube optimize` now consolidates metadata only after consolidating
  coordinate variables. (#194)
- Removed broken links from `./README.md` (#197)
- Removed obsolete entry points from `./setup.py`.

## Changes in 0.2.0

### New

* Added first version of the [xcube documentation](https://xcube.readthedocs.io/) generated from `./docs` folder.

### Enhancements

* Reorganisation of the Documentation and Examples Section (partly addressing #106)
* Loosened python conda environment to satisfy conda-forge requirements
* xcube is now available as a conda package on the conda-forge channel. To install latest xcube package, you can now type: `conda install -c conda-forge xcube`
* Changed the unittesting code to minimize warnings reported by 3rd-party packages
* Making CLI parameters consistent and removing or changing parameter abbreviations in case they were used twice for different params. (partly addressing #91)
  For every CLI command which is generating an output a path must be provided by the option `-o`, `--output`. If not provided by the user, a default output_path is generated.
  The following CLI parameter have changed and their abbreviation is not enabled anymore : 

    - `xcube gen -v` is now only `xcube gen --vars` or `xcube gen --variables` 
    - `xcube gen -p` is now  `xcube gen -P` 
    - `xcube gen -i` is now  `xcube gen -I` 
    - `xcube gen -r` is now  `xcube gen -R`
    - `xcube gen -s` is now  `xcube gen -S` 
    - `xcube chunk -c`  is now  `xcube chunk -C`
    - `xcube level -l` is now `xcube level -L`
    - `xcube dump -v` is now `xcube dump --variable` or `xcube dump --var`
    - `xcube dump -e` is now `xcube dump -E` 
    - `xcube vars2dim -v` is now `xcube vars2dim --variable` or `xcube vars2dim --var`
    - `xcube vars2dim --var_name` is now `xcube vars2dim --variable` or `xcube vars2dim --var`
    - `xcube vars2dim -d` is now `xcube vars2dim -D` 
    - `xcube grid res -d` is now `xcube grid res -D`
    - `xcube grid res -c` is now `xcube grid res --cov` or `xcube grid res --coverage` 
    - `xcube grid res -n` is now `xcube grid res -N` or `xcube grid res --num_results` 
    - `xcube serve -p` is now `xcube serve -P` 
    - `xcube serve -a` is now `xcube serve -A` 
    
* Added option `inclStDev` and `inclCount` query parameters to `ts/{dataset}/{variable}/geometry` and derivates.
  If used with `inclStDev=1`, Xcube Viewer will show error bars for each time series point.
* `xcube.api.new_cube` function now accepts callables as values for variables.
  This allows to compute variable values depending on the (t, y, x) position
  in the cube. Useful for testing.
* `xcube.api` now exports the `MaskSet` class which is useful for decoding flag values encoding following the
  [CF conventions](http://cfconventions.org/Data/cf-conventions/cf-conventions-1.7/cf-conventions.html#flags).
* Added new CLI tool `xcube optimize` and API function `xcube.api.optimize_dataset` 
  optimizes data cubes for cloud object storage deployment. (#141)
* Added two new spatial dataset operations to Python API `xcube.api` (#148):
  * `mask_dataset_by_geometry(dataset, geometry)` clip and mask a dataset by geometry
  * `clip_dataset_by_geometry(dataset, geometry)` just clip a dataset by geometry 
* Changed the dev version tag from 0.2.0.dev3 to 0.2.0.dev
* The behavior of web API `/datasets?details=1` has changed.
  The call no longer includes associated vector data as GeoJSON. Instead new API
  has beed added to fetch new vector data on demand:
  `/datasets/{dataset}/places` and `/datasets/{dataset}/places/{place}` (#130)
* `xcube serve` accepts custom SNAP colormaps. The path to a SAP .cpd file can be passed via the server
   configuration file with the paramter [ColorFile] instead of [ColorBar]. (#84)
* `xcube serve` can now be configured to serve cubes that are associated 
   with another cube with same data but different chunking (#115). 
   E.g. using chunks such as `time=512,lat=1,lon=1` can drastically improve 
   time-series extractions. 
   Have a look at the demo config in `xube/webapi/res/demo/config.yml`.     
* `xcube serve` does now offer a AWS S3 compatible data access API (#97):
   - List bucket objects: `/s3bucket`, see AWS 
     docs [GET](https://docs.aws.amazon.com/AmazonS3/latest/API/v2-RESTBucketGET.html)
   - Get bucket object: `/s3bucket/{ds_id}/{path}`, 
     see AWS docs [HEAD](https://docs.aws.amazon.com/AmazonS3/latest/API/RESTObjectHEAD.html) 
     and [GET](https://docs.aws.amazon.com/AmazonS3/latest/API/RESTObjectGET.html)
* `xcube serve` now verifies that a configured cube is valid once it is opened. (#107)
* Added new CLI command `xcube verify` performing xcube dataset verification. (#19)
* Reworked `xcube extract` to be finally useful and effective for point data extraction. (#102) 
* `xcube server`can now filter datasets by point coordinate, e.g. `/datasets?point=12.5,52.8`. (#50) 
* `xcube server`can now limit time series to a maximum number of 
  valid (not NaN) values. To activate, pass optional query parameter `maxValids` to the various `/ts`
  functions. The special value `-1` will restrict the result to contain only valid values. (#113) 
* Reworked `xcube gen` to be more user-friendly and more consistent with other tools. 
  The changes are
  - Removed `--dir` and `--name` options and replaced it by single `--output` option, 
    whose default value is `out.zarr`. (#45)
  - The `--format` option no longer has a default value. If not given, 
    format is guessed from `--output` option.
  - Renamed following parameters in the configuration file:
    + `input_files` into `input_paths`, also because paths may point into object storage 
      locations (buckets);  
    + `output_file` into `output_path`, to be consistent with `input_paths`.  
* Added new CLI command `xcube prune`. The tool deletes all block files associated with empty (NaN-
  only) chunks in given INPUT cube, which must have ZARR format. This can drastically reduce files 
  in sparse cubes and improve cube reading performance. (#92)
* `xcube serve` has a new `prefix` option which is a path appended to the server's host.
  The `prefix` option replaces the `name` option which is now deprecated but kept 
  for backward compatibility. (#79)
* Added new CLI command `xcube resample` that is used to generate temporarily up- or downsampled
  data cubes from other data cubes.
* `xcube serve` can now be run with xcube dataset paths and styling information given via the CLI rather 
  than a configuration file. For example `xcube serve --styles conc_chl=(0,20,"viridis") /path/to/my/chl-cube.zarr`.
  This allows for quick inspection of newly generated cubes via `xcube gen`.
  Also added option `--show` that starts the Xcube viewer on desktop environments in a browser. 
* Added new `xcube apply` command that can be used to generate an output cube computed from a Python function 
  that is applied to one or more input cubes. 
  The command is still in development and therefore hidden.
* Added new `xcube timeit` command that can be used to measure the time required for 
  parameterized command invocations. 
  The command is still in development and therefore hidden.
* Added global `xcube --scheduler SCHEDULER` option for Dask distributed computing (#58)
* Added global `xcube --traceback` option, removed local `xcube gen --traceback` option
* Completed version 1 of an xcube developer guide.
* Added `xcube serve` command (#43) 
* `xcube serve`: Time-series web API now also returns "uncertainty" (#48)
* Added `xcube level` command to allow for creating spatial pyramid levels (#38)
* `xcube gen` accepts multiple configuration files that will be merged in order (#21)
* Added `xcube gen` option `--sort` when input data list should be sorted (#33)    
* Added `xcube vars2dim` command to make variables a cube dimension (#31)
* Added `xcube serve` option `--traceperf` that allows switching on performance diagnostics.
* Included possibility to read the input file paths from a text file. (#47)
* Restructured and clarified code base (#27)
* Moved to Python 3.7 (#25)
* Excluding all input processors except for the default one. They are now plugins and have own repositories within the 
xcube's organisation. (#49)


### Fixes

* `xcube gen` CLI now updates metadata correctly. (#181)
* It was no longer possible to use the `xcube gen` CLI with `--proc` option. (#120)
* `totalCount` attribute of time series returned by Web API `ts/{dataset}/{variable}/{geom-type}` now
   contains the correct number of possible observations. Was always `1` before.
* Renamed Web API function `ts/{dataset}/{variable}/places` into
  `ts/{dataset}/{variable}/features`.
* `xcube gen` is now taking care that when new time slices are added to an existing
   cube, this is done by maintaining the chronological order. New time slices are
   either appended, inserted, or replaced. (#64) (#139)
* Fixed `xcube serve` issue with WMTS KVP method `GetTile` with query parameter `time` 
  whose value can now also have the two forms `<start-date>/<end-date>` and just `<date>`. (#132) 
* Fixed `xcube extract` regression that stopped working after Pandas update (#95) 
* Fixed problem where CTRL+C didn't function anymore with `xcube serve`. (#87)
* Fixed error `indexes along dimension 'y' are not equal` occurred when using 
  `xcube gen` with processed variables that used flag values (#86)
* Fixed `xcube serve` WMTS KVP API to allow for case-insensitive query parameters. (#77)
* Fixed error in plugins when importing `xcube.api.gen` (#62)
* Fixed import of plugins only when executing `xcube.cli` (#66)

## Changes in 0.1.0

* Respecting chunk sizes when computing tile sizes [#44](https://github.com/dcs4cop/xcube-server/issues/44)
* The RESTful tile operations now have a query parameter `debug=1` which toggles tile 
  computation performance diagnostics.
* Can now associate place groups with datasets.
* Major revision of API. URLs are now more consistent.
* Request for obtaining a legend for a layer of given by a variable of a data set was added.
* Added a Dockerfile to build an xcube docker image and to run the demo
* The RESTful time-series API now returns ISO-formatted UTC dates [#26](https://github.com/dcs4cop/xcube-server/issues/26)<|MERGE_RESOLUTION|>--- conflicted
+++ resolved
@@ -2,7 +2,7 @@
 
 ### New
 
-<<<<<<< HEAD
+
 * Introduced new (ortho-)rectification algorithm allowing reprojection of 
   satellite images that come with (terrain-corrected) geo-locations for every pixel.
 
@@ -10,10 +10,10 @@
   - new API function `xcube.core.rectify.rectify_dataset`
 
   The requirement for a new reprojection approach originates from #206.   
-=======
+  
 * Now supporting xarray and numpy functions in expressions. You can now use 
   `xr` and `np` contexts, e.g. `xr.where(CHL >= 0.0, CHL)`. (#257)
->>>>>>> b583bb8d
+
 
 ### Other
 
