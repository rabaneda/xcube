## Changes in 0.2.1 (in development)

<<<<<<< HEAD
### New

* Added new `xcube compute` CLI command and `xcube.api.compute_cube()` API 
  function that can be used to generate an output cube computed from a Python
  function that is applied to one or more input cubes. Replaces the formerly 
  hidden `xcube apply` command. (#167)

### Incompatible changes

The following changes introduce incompatibilities with former xcube 0.2.x 
versions. 

* `xcube.api.compute_dataset()` function has been renamed to 
  `xcube.api.evaluate_dataset()`. This has been done in order avoid confusion
  with new API function `xcube.api.compute_cube()`.
=======
### Enhancements
>>>>>>> 6bc7bda8

- `xcube serve` now recognises xcube datasets with consolidated 
  metadata. (#141) 

### Fixes

- `.levels` can be stored in obs and are usable with `xcube serve` (#179)
- `xcube optimize` now consolidates metadata only after consolidating
  coordinate variables. (#194)
- Removed broken links from `./README.md` (#197)
- Removed obsolete entry points from `./setup.py`.

## Changes in 0.2.0

### New

* Added first version of the [xcube documentation](https://xcube.readthedocs.io/) generated from `./docs` folder.

### Enhancements

* Reorganisation of the Documentation and Examples Section (partly addressing #106)
* Loosened python conda environment to satisfy conda-forge requirements
* Making CLI parameters consistent and removing or changing parameter abbreviations in case they were used twice for different params. (partly addressing #91)
  For every CLI command which is generating an output a path must be provided by the option `-o`, `--output`. If not provided by the user, a default output_path is generated.
  The following CLI parameter have changed and their abbreviation is not enabled anymore : 

    - `xcube gen -v` is now only `xcube gen --vars` or `xcube gen --variables` 
    - `xcube gen -p` is now  `xcube gen -P` 
    - `xcube gen -i` is now  `xcube gen -I` 
    - `xcube gen -r` is now  `xcube gen -R`
    - `xcube gen -s` is now  `xcube gen -S` 
    - `xcube chunk -c`  is now  `xcube chunk -C`
    - `xcube level -l` is now `xcube level -L`
    - `xcube dump -v` is now `xcube dump --variable` or `xcube dump --var`
    - `xcube dump -e` is now `xcube dump -E` 
    - `xcube vars2dim -v` is now `xcube vars2dim --variable` or `xcube vars2dim --var`
    - `xcube vars2dim --var_name` is now `xcube vars2dim --variable` or `xcube vars2dim --var`
    - `xcube vars2dim -d` is now `xcube vars2dim -D` 
    - `xcube grid res -d` is now `xcube grid res -D`
    - `xcube grid res -c` is now `xcube grid res --cov` or `xcube grid res --coverage` 
    - `xcube grid res -n` is now `xcube grid res -N` or `xcube grid res --num_results` 
    - `xcube serve -p` is now `xcube serve -P` 
    - `xcube serve -a` is now `xcube serve -A` 
    
* Added option `inclStDev` and `inclCount` query parameters to `ts/{dataset}/{variable}/geometry` and derivates.
  If used with `inclStDev=1`, Xcube Viewer will show error bars for each time series point.
* `xcube.api.new_cube` function now accepts callables as values for variables.
  This allows to compute variable values depending on the (t, y, x) position
  in the cube. Useful for testing.
* `xcube.api` now exports the `MaskSet` class which is useful for decoding flag values encoding following the
  [CF conventions](http://cfconventions.org/Data/cf-conventions/cf-conventions-1.7/cf-conventions.html#flags).
* Added new CLI tool `xcube optimize` and API function `xcube.api.optimize_dataset` 
  optimizes data cubes for cloud object storage deployment. (#141)
* Added two new spatial dataset operations to Python API `xcube.api` (#148):
  * `mask_dataset_by_geometry(dataset, geometry)` clip and mask a dataset by geometry
  * `clip_dataset_by_geometry(dataset, geometry)` just clip a dataset by geometry 
* Changed the dev version tag from 0.2.0.dev3 to 0.2.0.dev
* The behavior of web API `/datasets?details=1` has changed.
  The call no longer includes associated vector data as GeoJSON. Instead new API
  has beed added to fetch new vector data on demand:
  `/datasets/{dataset}/places` and `/datasets/{dataset}/places/{place}` (#130)
* `xcube serve` accepts custom SNAP colormaps. The path to a SAP .cpd file can be passed via the server
   configuration file with the paramter [ColorFile] instead of [ColorBar]. (#84)
* `xcube serve` can now be configured to serve cubes that are associated 
   with another cube with same data but different chunking (#115). 
   E.g. using chunks such as `time=512,lat=1,lon=1` can drastically improve 
   time-series extractions. 
   Have a look at the demo config in `xube/webapi/res/demo/config.yml`.     
* `xcube serve` does now offer a AWS S3 compatible data access API (#97):
   - List bucket objects: `/s3bucket`, see AWS 
     docs [GET](https://docs.aws.amazon.com/AmazonS3/latest/API/v2-RESTBucketGET.html)
   - Get bucket object: `/s3bucket/{ds_id}/{path}`, 
     see AWS docs [HEAD](https://docs.aws.amazon.com/AmazonS3/latest/API/RESTObjectHEAD.html) 
     and [GET](https://docs.aws.amazon.com/AmazonS3/latest/API/RESTObjectGET.html)
* `xcube serve` now verifies that a configured cube is valid once it is opened. (#107)
* Added new CLI command `xcube verify` performing xcube dataset verification. (#19)
* Reworked `xcube extract` to be finally useful and effective for point data extraction. (#102) 
* `xcube server`can now filter datasets by point coordinate, e.g. `/datasets?point=12.5,52.8`. (#50) 
* `xcube server`can now limit time series to a maximum number of 
  valid (not NaN) values. To activate, pass optional query parameter `maxValids` to the various `/ts`
  functions. The special value `-1` will restrict the result to contain only valid values. (#113) 
* Reworked `xcube gen` to be more user-friendly and more consistent with other tools. 
  The changes are
  - Removed `--dir` and `--name` options and replaced it by single `--output` option, 
    whose default value is `out.zarr`. (#45)
  - The `--format` option no longer has a default value. If not given, 
    format is guessed from `--output` option.
  - Renamed following parameters in the configuration file:
    + `input_files` into `input_paths`, also because paths may point into object storage 
      locations (buckets);  
    + `output_file` into `output_path`, to be consistent with `input_paths`.  
* Added new CLI command `xcube prune`. The tool deletes all block files associated with empty (NaN-
  only) chunks in given INPUT cube, which must have ZARR format. This can drastically reduce files 
  in sparse cubes and improve cube reading performance. (#92)
* `xcube serve` has a new `prefix` option which is a path appended to the server's host.
  The `prefix` option replaces the `name` option which is now deprecated but kept 
  for backward compatibility. (#79)
* Added new CLI command `xcube resample` that is used to generate temporarily up- or downsampled
  data cubes from other data cubes.
* `xcube serve` can now be run with xcube dataset paths and styling information given via the CLI rather 
  than a configuration file. For example `xcube serve --styles conc_chl=(0,20,"viridis") /path/to/my/chl-cube.zarr`.
  This allows for quick inspection of newly generated cubes via `xcube gen`.
  Also added option `--show` that starts the Xcube viewer on desktop environments in a browser. 
* Added new `xcube apply` command that can be used to generate an output cube computed from a Python function 
  that is applied to one or more input cubes. 
  The command is still in development and therefore hidden.
* Added new `xcube timeit` command that can be used to measure the time required for 
  parameterized command invocations. 
  The command is still in development and therefore hidden.
* Added global `xcube --scheduler SCHEDULER` option for Dask distributed computing (#58)
* Added global `xcube --traceback` option, removed local `xcube gen --traceback` option
* Completed version 1 of an xcube developer guide.
* Added `xcube serve` command (#43) 
* `xcube serve`: Time-series web API now also returns "uncertainty" (#48)
* Added `xcube level` command to allow for creating spatial pyramid levels (#38)
* `xcube gen` accepts multiple configuration files that will be merged in order (#21)
* Added `xcube gen` option `--sort` when input data list should be sorted (#33)    
* Added `xcube vars2dim` command to make variables a cube dimension (#31)
* Added `xcube serve` option `--traceperf` that allows switching on performance diagnostics.
* Included possibility to read the input file paths from a text file. (#47)
* Restructured and clarified code base (#27)
* Moved to Python 3.7 (#25)
* Excluding all input processors except for the default one. They are now plugins and have own repositories within the 
xcube's organisation. (#49)


### Fixes

* `xcube gen` CLI now updates metadata correctly. (#181)
* It was no longer possible to use the `xcube gen` CLI with `--proc` option. (#120)
* `totalCount` attribute of time series returned by Web API `ts/{dataset}/{variable}/{geom-type}` now
   contains the correct number of possible observations. Was always `1` before.
* Renamed Web API function `ts/{dataset}/{variable}/places` into
  `ts/{dataset}/{variable}/features`.
* `xcube gen` is now taking care that when new time slices are added to an existing
   cube, this is done by maintaining the chronological order. New time slices are
   either appended, inserted, or replaced. (#64) (#139)
* Fixed `xcube serve` issue with WMTS KVP method `GetTile` with query parameter `time` 
  whose value can now also have the two forms `<start-date>/<end-date>` and just `<date>`. (#132) 
* Fixed `xcube extract` regression that stopped working after Pandas update (#95) 
* Fixed problem where CTRL+C didn't function anymore with `xcube serve`. (#87)
* Fixed error `indexes along dimension 'y' are not equal` occurred when using 
  `xcube gen` with processed variables that used flag values (#86)
* Fixed `xcube serve` WMTS KVP API to allow for case-insensitive query parameters. (#77)
* Fixed error in plugins when importing `xcube.api.gen` (#62)
* Fixed import of plugins only when executing `xcube.cli` (#66)

## Changes in 0.1.0

* Respecting chunk sizes when computing tile sizes [#44](https://github.com/dcs4cop/xcube-server/issues/44)
* The RESTful tile operations now have a query parameter `debug=1` which toggles tile 
  computation performance diagnostics.
* Can now associate place groups with datasets.
* Major revision of API. URLs are now more consistent.
* Request for obtaining a legend for a layer of given by a variable of a data set was added.
* Added a Dockerfile to build an xcube docker image and to run the demo
* The RESTful time-series API now returns ISO-formatted UTC dates [#26](https://github.com/dcs4cop/xcube-server/issues/26)
<|MERGE_RESOLUTION|>--- conflicted
+++ resolved
@@ -1,6 +1,5 @@
-## Changes in 0.2.1 (in development)
+## Changes in 0.3.0 (in development)
 
-<<<<<<< HEAD
 ### New
 
 * Added new `xcube compute` CLI command and `xcube.api.compute_cube()` API 
@@ -16,9 +15,10 @@
 * `xcube.api.compute_dataset()` function has been renamed to 
   `xcube.api.evaluate_dataset()`. This has been done in order avoid confusion
   with new API function `xcube.api.compute_cube()`.
-=======
+
+## Changes in 0.2.1 (in development)
+
 ### Enhancements
->>>>>>> 6bc7bda8
 
 - `xcube serve` now recognises xcube datasets with consolidated 
   metadata. (#141) 
